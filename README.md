<div align="center">

<img src="docs/clearml_server_logo.png" width="250px">

**ClearML - Auto-Magical Suite of tools to streamline your ML workflow 
</br>Experiment Manager, ML-Ops and Data-Management**

[![GitHub license](https://img.shields.io/badge/license-SSPL-green.svg)](https://img.shields.io/badge/license-SSPL-green.svg)
[![Python versions](https://img.shields.io/badge/python-3.9-blue.svg)](https://img.shields.io/badge/python-3.9-blue.svg)
[![GitHub version](https://img.shields.io/github/release-pre/clearml/trains-server.svg)](https://img.shields.io/github/release-pre/clearml/trains-server.svg)
[![Artifact Hub](https://img.shields.io/endpoint?url=https://artifacthub.io/badge/repository/clearml)](https://artifacthub.io/packages/search?repo=clearml)

</div>

## ClearML Server
#### *Formerly known as Trains Server*

The **ClearML Server** is the backend service infrastructure for [ClearML](https://github.com/clearml/clearml).
It allows multiple users to collaborate and manage their experiments.
**ClearML** offers a [free hosted service](https://app.clear.ml/), which is maintained by **ClearML** and open to anyone.
In order to host your own server, you will need to launch the **ClearML Server** and point **ClearML** to it.

The **ClearML Server** contains the following components:

* The **ClearML** Web-App, a single-page UI for experiment management and browsing
* RESTful API for:
    * Documenting and logging experiment information, statistics and results
    * Querying experiments history, logs and results
* Locally-hosted file server for storing images and models making them easily accessible using the Web-App

You can quickly [deploy](#launching-the-clearml-server)  your **ClearML Server** using Docker, AWS EC2 AMI, or Kubernetes. 

## System design


![Alt Text](docs/ClearML_Server_Diagram.png)

The **ClearML Server** has two supported configurations:
- Single IP (domain) with the following open ports
    - Web application on port 8080
    - API service on port 8008
    - File storage service on port 8081

- Sub-Domain configuration with default http/s ports (80 or 443)
    - Web application on sub-domain: app.\*.\*
    - API service on sub-domain: api.\*.\*
    - File storage service on sub-domain: files.\*.\*
    
## Launching The ClearML Server

### Prerequisites

The ports 8080/8081/8008 must be available for the **ClearML Server** services.
   
For example, to see if port `8080` is in use:

* Linux or macOS: 
   
        sudo lsof -Pn -i4 | grep :8080 | grep LISTEN

* Windows:

        netstat -an |find /i "8080"
   
### Launching   
    
Launch The **ClearML Server** in any of the following formats:

- Pre-built [AWS EC2 AMI](https://clear.ml/docs/latest/docs/deploying_clearml/clearml_server_aws_ec2_ami)
- Pre-built [GCP Custom Image](https://clear.ml/docs/latest/docs/deploying_clearml/clearml_server_gcp)
- Pre-built Docker Image
    - [Linux](https://clear.ml/docs/latest/docs/deploying_clearml/clearml_server_linux_mac)
    - [macOS](https://clear.ml/docs/latest/docs/deploying_clearml/clearml_server_linux_mac)
    - [Windows 10](https://clear.ml/docs/latest/docs/deploying_clearml/clearml_server_win)
- [Kubernetes Helm](https://clear.ml/docs/latest/docs/deploying_clearml/clearml_server_kubernetes_helm)
 
## Connecting ClearML to your ClearML Server

In order to set up the **ClearML** client to work with your **ClearML Server**:
- Run the `clearml-init` command for an interactive setup.
- Or manually edit `~/clearml.conf` file, making sure the server settings (`api_server`, `web_server`, `file_server`) are configured correctly, for example:

        api {
            # API server on port 8008
            api_server: "http://localhost:8008"

            # web_server on port 8080
            web_server: "http://localhost:8080"

            # file server on port 8081
            files_server: "http://localhost:8081"
        }


> [!NOTE]
>
> If you have set up your **ClearML Server** in a sub-domain configuration, then there is no need to specify a port number,
it will be inferred from the http/s scheme.

<<<<<<< HEAD
After launching the ClearML Server and configuring the **ClearML** client to use the ClearML Server,
you can use [ClearML](https://github.com/allegroai/clearml) in your experiments and view them in your ClearML Server web server,
=======
After launching the **ClearML Server** and configuring the **ClearML** client to use the **ClearML Server**,
you can [use](https://github.com/clearml/clearml) **ClearML** in your experiments and view them in your **ClearML Server** web server,
>>>>>>> c3d305e0
for example http://localhost:8080.  
For more information about the ClearML client, see [**ClearML**](https://github.com/clearml/clearml).

## ClearML-Agent Services  <a name="services"></a> 

As of version 0.15 of **ClearML Server**, dockerized deployment includes a **ClearML-Agent Services** container running as 
part of the docker container collection.

ClearML-Agent Services is an extension of ClearML-Agent that provides the ability to launch long-lasting jobs 
that previously had to be executed on local / dedicated machines. It allows a single agent to 
launch multiple dockers (Tasks) for different use cases. To name a few use cases, auto-scaler service (spinning instances 
when the need arises and the budget allows), Controllers (Implementing pipelines and more sophisticated DevOps logic),
Optimizer (such as Hyper-parameter Optimization or sweeping), and Application (such as interactive Bokeh apps for 
increased data transparency)

ClearML-Agent Services container will spin **any** task enqueued into the dedicated `services` queue. 
Every task launched by ClearML-Agent Services  will be registered as a new node in the system, 
providing tracking and transparency capabilities.  
You can also run the ClearML-Agent Services manually, see details in [ClearML-agent services mode](https://github.com/clearml/clearml-agent#clearml-agent-services-mode-)

> [!NOTE]
>
> It is the user's responsibility to make sure the proper tasks are pushed into the `services` queue. 
Do not enqueue training / inference tasks into the `services` queue, as it will put unnecessary load on the server.

## Advanced Functionality

The **ClearML Server** provides a few additional useful features, which can be manually enabled:
 
* [Web login authentication](https://clear.ml/docs/latest/docs/deploying_clearml/clearml_server_config#web-login-authentication)
* [Non-responsive experiments watchdog](https://clear.ml/docs/latest/docs/deploying_clearml/clearml_server_config#non-responsive-task-watchdog)  

## Restarting ClearML Server

To restart the **ClearML Server**, you must first stop the containers, and then restart them.

   ```bash
   docker-compose down
   docker-compose -f docker-compose.yml up
   ```

## Upgrading <a name="upgrade"></a>

**ClearML Server** releases are also reflected in the [docker compose configuration file](https://github.com/clearml/trains-server/blob/master/docker/docker-compose.yml).  
We strongly encourage you to keep your **ClearML Server** up to date, by keeping up with the current release.

**Note**: The following upgrade instructions use the Linux OS as an example.

To upgrade your existing **ClearML Server** deployment:

1. Shut down the docker containers
   ```bash
   docker-compose down
   ```

1. We highly recommend backing up your data directory before upgrading.

   Assuming your data directory is `/opt/clearml`, to archive all data into `~/clearml_backup.tgz` execute:

   ```bash
   sudo tar czvf ~/clearml_backup.tgz /opt/clearml/data
   ```    

   <details>
   <summary>Restore instructions:</summary>

   To restore this example backup, execute:
   ```bash
   sudo rm -R /opt/clearml/data
   sudo tar -xzf ~/clearml_backup.tgz -C /opt/clearml/data
   ```
   </details>

1. Download the latest `docker-compose.yml` file.

   ```bash
   curl https://raw.githubusercontent.com/clearml/trains-server/master/docker/docker-compose.yml -o docker-compose.yml 
   ```

1. Configure the ClearML-Agent Services (not supported on Windows installation). 
   If `CLEARML_HOST_IP` is not provided, ClearML-Agent Services will use the external 
   public address of the **ClearML Server**. If `CLEARML_AGENT_GIT_USER` / `CLEARML_AGENT_GIT_PASS` are not provided, 
   the ClearML-Agent Services will not be able to access any private repositories for running service tasks.
   
   ```bash
   export CLEARML_HOST_IP=server_host_ip_here
   export CLEARML_AGENT_GIT_USER=git_username_here
   export CLEARML_AGENT_GIT_PASS=git_password_here
   ```

1. Spin up the docker containers, it will automatically pull the latest **ClearML Server** build    
   ```bash
   docker-compose -f docker-compose.yml pull
   docker-compose -f docker-compose.yml up
   ```

**\* If something went wrong along the way, check our FAQ: [Common Docker Upgrade Errors](https://clear.ml/docs/latest/docs/faq/).**


## Community & Support

If you have any questions, look at the ClearML [FAQ](https://clear.ml/docs/latest/docs/faq), or
tag your questions on [stackoverflow](https://stackoverflow.com/questions/tagged/clearml) with '**clearml**' tag.

For feature requests or bug reports, please use [GitHub issues](https://github.com/clearml/clearml-server/issues).

Additionally, you can always find us at *clearml@allegro.ai*

## License

[Server Side Public License v1.0](https://github.com/mongodb/mongo/blob/master/LICENSE-Community.txt)

The **ClearML Server** relies on both [MongoDB](https://github.com/mongodb/mongo) and [ElasticSearch](https://github.com/elastic/elasticsearch).
With the recent changes in both MongoDB's and ElasticSearch's OSS license, we feel it is our responsibility as a
member of the community to support the projects we love and cherish.
We believe the cause for the license change in both cases is more than just,
and chose [SSPL](https://www.mongodb.com/licensing/server-side-public-license) because it is the more general and flexible of the two licenses.

This is our way to say - we support you guys!<|MERGE_RESOLUTION|>--- conflicted
+++ resolved
@@ -72,8 +72,10 @@
     - [Linux](https://clear.ml/docs/latest/docs/deploying_clearml/clearml_server_linux_mac)
     - [macOS](https://clear.ml/docs/latest/docs/deploying_clearml/clearml_server_linux_mac)
     - [Windows 10](https://clear.ml/docs/latest/docs/deploying_clearml/clearml_server_win)
-- [Kubernetes Helm](https://clear.ml/docs/latest/docs/deploying_clearml/clearml_server_kubernetes_helm)
- 
+- Kubernetes    
+    - [Kubernetes Helm](https://clear.ml/docs/latest/docs/deploying_clearml/clearml_server_kubernetes_helm)
+    - Manual [Kubernetes installation](https://clear.ml/docs/latest/docs/deploying_clearml/clearml_server_kubernetes)
+
 ## Connecting ClearML to your ClearML Server
 
 In order to set up the **ClearML** client to work with your **ClearML Server**:
@@ -91,19 +93,11 @@
             files_server: "http://localhost:8081"
         }
 
-
-> [!NOTE]
->
-> If you have set up your **ClearML Server** in a sub-domain configuration, then there is no need to specify a port number,
+**Note**: If you have set up your **ClearML Server** in a sub-domain configuration, then there is no need to specify a port number,
 it will be inferred from the http/s scheme.
 
-<<<<<<< HEAD
-After launching the ClearML Server and configuring the **ClearML** client to use the ClearML Server,
-you can use [ClearML](https://github.com/allegroai/clearml) in your experiments and view them in your ClearML Server web server,
-=======
 After launching the **ClearML Server** and configuring the **ClearML** client to use the **ClearML Server**,
 you can [use](https://github.com/clearml/clearml) **ClearML** in your experiments and view them in your **ClearML Server** web server,
->>>>>>> c3d305e0
 for example http://localhost:8080.  
 For more information about the ClearML client, see [**ClearML**](https://github.com/clearml/clearml).
 
@@ -124,9 +118,7 @@
 providing tracking and transparency capabilities.  
 You can also run the ClearML-Agent Services manually, see details in [ClearML-agent services mode](https://github.com/clearml/clearml-agent#clearml-agent-services-mode-)
 
-> [!NOTE]
->
-> It is the user's responsibility to make sure the proper tasks are pushed into the `services` queue. 
+**Note**: It is the user's responsibility to make sure the proper tasks are pushed into the `services` queue. 
 Do not enqueue training / inference tasks into the `services` queue, as it will put unnecessary load on the server.
 
 ## Advanced Functionality
@@ -205,7 +197,7 @@
 
 ## Community & Support
 
-If you have any questions, look at the ClearML [FAQ](https://clear.ml/docs/latest/docs/faq), or
+If you have any questions, look to the ClearML [FAQ](https://clear.ml/docs/latest/docs/faq), or
 tag your questions on [stackoverflow](https://stackoverflow.com/questions/tagged/clearml) with '**clearml**' tag.
 
 For feature requests or bug reports, please use [GitHub issues](https://github.com/clearml/clearml-server/issues).
