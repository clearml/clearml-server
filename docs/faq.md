# trains-server FAQ

<<<<<<< HEAD
## **NOTE**: This page's information is deprecated. See the [ClearML documentation](https://clear.ml/docs/latest/docs/deploying_clearml/clearml_server) for up-to-date deployment instructions 

=======
<br/>

<div style="font-size: larger">

> **NOTE** This page's information is deprecated. See the [ClearML documentation](https://clear.ml/docs/latest/docs/deploying_clearml/clearml_server) 
> for up-to-date deployment instructions 

</div>

<br/>
>>>>>>> 73e278a8

Launching **trains-server**

* How do I launch **trains-server** on:

    * [Stand alone Linux Ubuntu systems?](#ubuntu)
    
    * [macOS?](#mac-osx)
    
    * [Windows 10?](#docker_compose_win10)

* [How do I restart trains-server?](#restart)

Kubernetes

* [Can I deploy trains-server on Kubernetes clusters?](#kubernetes)

* [Can I create a Helm Chart for trains-server Kubernetes deployment?](#helm)

Configuration

* [How do I configure trains-server for sub-domains and load balancers?](#sub-domains)

* [Can I add web login authentication to trains-server?](#web-auth)

* [Can I modify the non-responsive experiment watchdog settings?](#watchdog)

Troubleshooting

* [How do I fix Docker upgrade errors?](#common-docker-upgrade-errors)

* [Why is web login authentication not working?](#port-conflict)

## Launching **trains-server**

### How do I launch trains-server on stand alone Linux Ubuntu systems? <a name="ubuntu"></a>

To launch **trains-server** on a stand alone Linux Ubuntu:

1. Install [docker for Ubuntu](https://docs.docker.com/install/linux/docker-ce/ubuntu/).

1. Install `docker-compose` using the following commands (for more detailed information, see the [Install Docker Compose](https://docs.docker.com/compose/install/) in the Docker documentation):

        sudo curl -L "https://github.com/docker/compose/releases/download/1.24.1/docker-compose-$(uname -s)-$(uname -m)" -o /usr/local/bin/docker-compose
        sudo chmod +x /usr/local/bin/docker-compose

1. Remove the previous installation of **trains-server**.

    **WARNING**: This clears all existing **Trains** databases.

        sudo rm -R /opt/trains/

1. Create local directories for the databases and storage.

        sudo mkdir -p /opt/trains/data/elastic
        sudo mkdir -p /opt/trains/data/mongo/db
        sudo mkdir -p /opt/trains/data/mongo/configdb
        sudo mkdir -p /opt/trains/logs
        sudo mkdir -p /opt/trains/config
        sudo mkdir -p /opt/trains/data/fileserver
        sudo chown -R 1000:1000 /opt/trains

1. Clone the [trains-server](https://github.com/allegroai/trains-server) repository and change directories to the new **trains-server** directory.

        git clone https://github.com/allegroai/trains-server.git
        cd trains-server

1. Run `docker-compose`

        /usr/local/bin/docker-compose -f docker-compose.yml up

    Your server is now running on [http://localhost:8080](http://localhost:8080)
    
### How do I launch trains-server on macOS? <a name="mac-osx"></a>

To launch **trains-server** on macOS:

1. Install [docker for macOS](https://docs.docker.com/docker-for-mac/install/).

1. Configure [Docker](https://www.elastic.co/guide/en/elasticsearch/reference/current/docker.html#docker-cli-run-prod-mode).

        screen ~/Library/Containers/com.docker.docker/Data/vms/0/tty
        sysctl -w vm.max_map_count=262144

1. Create local directories for the databases and storage.

        sudo mkdir -p /opt/trains/data/elastic
        sudo mkdir -p /opt/trains/data/mongo/db
        sudo mkdir -p /opt/trains/data/mongo/configdb
        sudo mkdir -p /opt/trains/data/redis
        sudo mkdir -p /opt/trains/logs
        sudo mkdir -p /opt/trains/config
        sudo mkdir -p /opt/trains/data/fileserver
        sudo chown -R $(whoami):staff /opt/trains

1. Open the Docker app, select **Preferences**, and then on the **File Sharing** tab, add `/opt/trains`.

1. Clone the [trains-server](https://github.com/allegroai/trains-server) repository and change directories to the new **trains-server** directory.

        git clone https://github.com/allegroai/trains-server.git
        cd trains-server

1. Run `docker-compose` with the docker compose file.

        docker-compose -f docker-compose.yml up

    Your server is now running on [http://localhost:8080](http://localhost:8080)

### How do I launch trains-server on Windows 10? <a name="docker_compose_win10"></a>

You can run **trains-server** on Windows 10 using Docker Desktop for Windows (see the Docker [System Requirements](https://docs.docker.com/docker-for-windows/install/#system-requirements)).

To launch **trains-server** on Windows 10:

1. Install the Docker Desktop for Windows application by either:

    * following the [Install Docker Desktop on Windows](https://docs.docker.com/docker-for-windows/install/) instructions.
    * running the Docker installation [wizard](https://hub.docker.com/?overlay=onboarding).

1. Increase the memory allocation in Docker Desktop to `4GB`.

    1. In your Windows notification area (system tray), right click the Docker icon.
    
    1. Click *Settings*, *Advanced*, and then set the memory to at least `4096`. 
    
    1. Click *Apply*.

1. Create local directories for data and logs. Open PowerShell and execute the following commands:

        cd c:
        mkdir c:\opt\trains\data
        mkdir c:\opt\trains\logs

1. Download the **trains-server** docker-compose YAML file [docker-compose-win10.yml](https://raw.githubusercontent.com/allegroai/trains-server/master/docker-compose-win10.yml) as `c:\opt\trains\docker-compose.yml`.

1. Run `docker-compose`. In PowerShell, execute the following commands:

        docker-compose -f up docker-compose-win10.yml

    Your server is now running on [http://localhost:8080](http://localhost:8080)

### How do I restart trains-server? <a name="restart"></a>

Restart *trains-server* by first stopping the Docker containers and then restarting them.

   ```bash
   docker-compose down
   docker-compose up -f docker-compose.yml
   ```
   
   **Note**: If you are using a different docker-compose YAML file, specify that file.

## Kubernetes

### Can I deploy trains-server on Kubernetes clusters? <a name="kubernetes"></a>

**trains-server** supports Kubernetes. See [trains-server-k8s](https://github.com/allegroai/trains-server-k8s)
which contains the YAML files describing the required services and detailed instructions for deploying
**trains-server** to a Kubernetes clusters.

### Can I create a Helm Chart for trains-server Kubernetes deployment? <a name="helm"></a>

**trains-server** supports creating a Helm chart for Kubernetes deployment. See [trains-server-helm](https://github.com/allegroai/trains-server-helm)
which you can use to create a Helm chart for **trains-server** and contains detailed instructions for deploying
**trains-server** to a Kubernetes clusters using Helm.

## Configuration

### How do I configure trains-server for sub-domains and load balancers? <a name="sub-domains"></a>

You can configure **trains-server** for sub-domains and a load balancer.

For example, if your domain is `trains.mydomain.com` and your sub-domains are `app` and `api`, then do the following:

1. If you are not using the current **trains-server** version, [upgrade](https://github.com/allegroai/trains-server#upgrade) **trains-server**.

1. Add the following to `/opt/trains/config/apiserver.conf`:

        auth {
          cookies {
            httponly: true
            secure: true
            domain: ".trains.mydomain.com"
            max_age: 99999999999
          }
        }

1. Use the following load balancer configuration:

    * Listeners:
        * Optional: HTTP listener, that redirects all traffic to HTTPS.
        * HTTPS listener for `app.` forwarded to `AppTargetGroup`
        * HTTPS listener for `api.` forwarded to `ApiTargetGroup`
        * HTTPS listener for `files.` forwarded to `FilesTargetGroup`
    * Target groups:
        * `AppTargetGroup`: HTTP based target group, port `8080`
        * `ApiTargetGroup`: HTTP based target group, port `8008`
        * `FilesTargetGroup`: HTTP based target group, port `8081`
    * Security and routing:
        * Load balancer: make sure the load balancers are able to receive traffic from the relevant IP addresses (Security groups and Subnets definitions).
        * Instances: make sure the load balancers are able to access the instances, using the relevant ports (Security groups definitions).

1. Run the Docker containers with our updated `docker run` commands (see [Launching Docker Containers](#https://github.com/allegroai/trains-server#launching-docker-containers)).

### Can I add web login authentication to trains-server? <a name="web-auth"></a>

By default, anyone can login to the **trains-server** Web-App.
You can configure the **trains-server** to allow only a specific set of users to access the system.

To add web login authentication to **trains-server**:

1. If you are not using the current **trains-server** version, then [upgrade](https://github.com/allegroai/trains-server#upgrade).

1. In `/opt/trains/config/apiserver.conf`, add the `auth` section and in it specify the users, for example:

    **Note**: A sample `apiserver.conf` configuration file is also available [here](https://github.com/allegroai/trains-server/blob/master/docs/apiserver.conf).

        auth {
            # Fixed users login credentials
            # No other user will be able to login
            fixed_users {
                enabled: true
                users: [
                    {
                        username: "jane"
                        password: "12345678"
                        name: "Jane Doe"
                    },
                    {
                        username: "john"
                        password: "12345678"
                        name: "John Doe"
                    },
                ]
            }
        }

1. Restart **trains-server** (see the [Restarting trains-server](#restart) FAQ).

### Can I modify the experiment watchdog settings? <a name="watchdog"></a>

The non-responsive experiment watchdog monitors experiments that were not updated for a specified period of time
and marks them as `aborted`. The watchdog is always active. 

You can modify the following settings for the watchdog:
 
* the time threshold (in seconds) of experiment inactivity (default value is 7200 seconds (2 hours))
* the time interval (in seconds) between watchdog cycles

To change the watchdog's settings:

1. In `/opt/trains/config`, add the `services.conf` file and in it specify the watchdog settings, for example:

    **Note**: A sample watchdog `services.conf` configuration file is also available [here](https://github.com/allegroai/trains-server/blob/master/docs/services.conf).

        tasks {
            non_responsive_tasks_watchdog {
                # In-progress tasks that haven't been updated for at least 'value' seconds will be stopped by the watchdog
                threshold_sec: 7200
        
                # Watchdog will sleep for this number of seconds after each cycle
                watch_interval_sec: 900
            }
        }

1. Restart **trains-server** (see the [Restarting trains-server](#restart) FAQ).

## Troubleshooting

### How do I fix Docker upgrade errors? <a name="common-docker-upgrade-errors"></a>

To resolve the Docker error "... The container name "/trains-???" is already in use by ...", try removing deprecated images:

    docker rm -f $(docker ps -a -q)

### Why is web login authentication not working?

A port conflict between the **trains-server** MongoDB and / or Elastic instances, and other
instances running on your system may prevent web login authentication
from working correctly. 

**trains-server** uses the following default ports which may be in conflict with other instances:

* MongoDB port `27017`
* Elastic port `9200`

You can check for port conflicts in the logs in `/opt/trains/log`.

If a port conflict occurs, change the MongoDB and / or Elastic ports in the `docker-compose.yml`,
and then run the Docker compose commands to restart the **trains-server** instance.

To change the MongoDB and / or Elastic ports for **trains-server**:

1. Edit the `docker-compose.yml` file.

1. In the `services/trainsserver/environment` section, add the following environment variable(s):

    * For MongoDB:
    
            MONGODB_SERVICE_PORT: <new-mongodb-port>
        
    * For Elastic:
            
            ELASTIC_SERVICE_PORT: <new-elasticsearch-port> 
        
    For example:
    
        MONGODB_SERVICE_PORT: 27018
        ELASTIC_SERVICE_PORT: 9201
            
1. For MongoDB, in the `services/mongo/ports` section, expose the new MongoDB port:

        <new-mongodb-port>:27017
        
    For example:
    
        20718:27017
        
1. For Elastic, in the `services/elasticsearch/ports` section, expose the new Elastic port:

        <new-elsticsearch-port>:9200
            
    For example:

        9201:9200
    
2. Restart **trains-server** (see the [Restarting trains-server](#restart) FAQ).<|MERGE_RESOLUTION|>--- conflicted
+++ resolved
@@ -1,20 +1,7 @@
 # trains-server FAQ
 
-<<<<<<< HEAD
+
 ## **NOTE**: This page's information is deprecated. See the [ClearML documentation](https://clear.ml/docs/latest/docs/deploying_clearml/clearml_server) for up-to-date deployment instructions 
-
-=======
-<br/>
-
-<div style="font-size: larger">
-
-> **NOTE** This page's information is deprecated. See the [ClearML documentation](https://clear.ml/docs/latest/docs/deploying_clearml/clearml_server) 
-> for up-to-date deployment instructions 
-
-</div>
-
-<br/>
->>>>>>> 73e278a8
 
 Launching **trains-server**
 
